--- conflicted
+++ resolved
@@ -204,16 +204,6 @@
             "long",
             "poolsub",
         ], "`pool` argument must be either 'pool', 'long', or 'poolsub'"
-<<<<<<< HEAD
-        assert (
-            standardize
-            in [
-                "gcs",
-                "cs",
-            ]
-        ), "`standardize` argument must be either 'cs' for cohort-standardized or 'gcs' for grade-cohort-standardized"
-        fn = f"seda_{level}_{pooling}_{standardize}_4.1"
-=======
         assert standardize in [
             "gcs",
             "cs",
@@ -222,8 +212,6 @@
             fn = f"seda_{level}_{pooling}_{standardize}_4.1_corrected"
         else:
             fn = f"seda_{level}_{pooling}_{standardize}_4.1"
-
->>>>>>> 4c8f016a
         local_path = pathlib.Path(self.data_dir, "seda", f"{fn}.parquet")
         remote_path = f"https://stacks.stanford.edu/file/druid:xv742vh9296/{fn}.csv"
         msg = (
